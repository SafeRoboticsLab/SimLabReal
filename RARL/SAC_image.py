--- conflicted
+++ resolved
@@ -281,10 +281,6 @@
         self.actor.train()
 
         action_sample, log_prob = self.actor.sample(state, detach_encoder=True)
-<<<<<<< HEAD
-=======
-        # with torch.no_grad():
->>>>>>> 222b148b
         q_pi_1, q_pi_2 = self.critic(state, action_sample, detach_encoder=True)
 
         if self.mode == 'RA' or self.mode=='safety':
