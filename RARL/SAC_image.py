# Please contact the author(s) of this library if you have any questions.
# Authors: Vicenc Rubies-Royo (vrubies@berkeley.edu)
#          Kai-Chieh Hsu ( kaichieh@princeton.edu )
#          Allen Z. Ren (allen.ren@princeton.edu)

import torch
from torch.nn.functional import mse_loss
# from torch.nn.utils import clip_grad_norm_
from torch.optim import AdamW, Adam
from torch.optim import lr_scheduler

import numpy as np
from numpy import array
import matplotlib.pyplot as plt
import os
import time
# import visdom

from .model import SACPiNetwork, SACTwinnedQNetwork
from .ActorCritic import ActorCritic, Transition
import copy

class SAC_image(ActorCritic):
    def __init__(self, CONFIG, verbose=True):
        """
        __init__: initialization.

        Args:
            CONFIG (Class object): hyper-parameter configuration.
            actionSpace (Class object): consists of `high` and `low` attributes.
            dimList (list): consists of dimension lists
            actType (list, optional): consists of activation types.
                Defaults to ['Tanh', 'Tanh'].
            verbose (bool, optional): print info or not. Defaults to True.
        """
        super(SAC_image, self).__init__('SAC', CONFIG)
        self.CONFIG = CONFIG

        #= alpha-related hyper-parameters
        self.init_alpha = CONFIG.ALPHA
        self.LEARN_ALPHA = CONFIG.LEARN_ALPHA
        self.log_alpha = torch.tensor(np.log(self.init_alpha)).to(self.device)
        self.target_entropy = -self.actionDim
        self.LR_Al = CONFIG.LR_Al
        self.LR_Al_PERIOD = CONFIG.LR_Al_PERIOD
        self.LR_Al_DECAY = CONFIG.LR_Al_DECAY
        self.LR_Al_END = CONFIG.LR_Al_END
        self.GAMMA_PERIOD = CONFIG.GAMMA_PERIOD
        if self.LEARN_ALPHA:
            print("SAC with learnable alpha and target entropy = {:.1e}".format(
                self.target_entropy))
        else:
            print("SAC with fixed alpha = {:.1e}".format(self.init_alpha))

        #= reach-avoid setting
        self.mode = CONFIG.MODE
        self.terminalType = CONFIG.TERMINAL_TYPE

        #= critic/actor-related hyper-parameters
        self.mlp_dim_actor = CONFIG.MLP_DIM['actor']
        self.mlp_dim_critic = CONFIG.MLP_DIM['critic']
        self.img_sz = CONFIG.IMG_SZ
        self.kernel_sz = CONFIG.KERNEL_SIZE
        self.n_channel = CONFIG.N_CHANNEL
        self.use_bn = CONFIG.USE_BN
        self.use_sm = CONFIG.USE_SM
        self.activation_actor = CONFIG.ACTIVATION['actor']
        self.activation_critic = CONFIG.ACTIVATION['critic']
        self.build_network(verbose=verbose)


    def build_network(self, verbose=True):
        """
        Overriding ActorCritic
        """
        """
        build_network [summary]
        Args:
        """

        # Set up NN
        self.critic = SACTwinnedQNetwork(   input_n_channel=3,
                                            mlp_dim=self.mlp_dim_critic,
                                            actionDim=self.actionDim,
                                            actType=self.activation_critic,
                                            img_sz=self.img_sz,
                                            kernel_sz=self.kernel_sz,
                                            n_channel=self.n_channel,
                                            device=self.device,
                                            verbose=verbose
        )
        self.criticTarget = copy.deepcopy(self.critic)

        if verbose:
            print("\nThe actor shares the same encoder with the critic.")
        self.actor = SACPiNetwork(  input_n_channel=3,
                                    mlp_dim=self.mlp_dim_actor,
                                    actionDim=self.actionDim,
                                    actionMag=self.actionMag,
                                    actType=self.activation_actor,
                                    img_sz=self.img_sz,
                                    kernel_sz=self.kernel_sz,
                                    n_channel=self.n_channel,
                                    device=self.device,
                                    verbose=verbose
        )

        # Tie weights for conv layers
        self.actor.encoder.copy_conv_weights_from(self.critic.encoder)

        # Set up optimizer
        self.build_optimizer()  # from SAC

        # Initialize alpha
        self.reset_alpha()


    def reset_alpha(self):
        self.log_alpha = torch.tensor(np.log(self.init_alpha)).to(self.device)
        self.log_alpha.requires_grad = True
        self.log_alphaOptimizer = Adam([self.log_alpha], lr=self.LR_Al)
        self.log_alphaScheduler = lr_scheduler.StepLR(self.log_alphaOptimizer,
            step_size=self.LR_Al_PERIOD, gamma=self.LR_Al_DECAY)


    @property
    def alpha(self):
        return self.log_alpha.exp()


    def initBuffer(self, env, ratio=1.0):
        cnt = 0
        s = env.reset()
        while len(self.memory) < self.memory.capacity * ratio:
            cnt += 1
            print('\rWarmup Buffer [{:d}]'.format(cnt), end='')
            a = env.action_space.sample()
            # a = self.genRandomActions(1)[0]
            s_, r, done, info = env.step(a)
            s_ = None if done else s_
            self.store_transition(s, a, r, s_, info)
            if done:
                s = env.reset()
            else:
                s = s_
        print(" --- Warmup Buffer Ends")


    def initQ(self, env, warmupIter, outFolder, num_warmup_samples=200,
                vmin=-1, vmax=1, plotFigure=True, storeFigure=True):
        loss = 0.0
        lossList = np.empty(warmupIter, dtype=float)
        for ep_tmp in range(warmupIter):
            states, value = env.get_warmup_examples(num_warmup_samples)
            actions = self.genRandomActions(num_warmup_samples)

            self.critic.train()
            value = torch.from_numpy(value).float().to(self.device)
            stateTensor = torch.from_numpy(states).float().to(self.device)
            actionTensor = torch.from_numpy(actions).float().to(self.device)
            q1, q2 = self.critic(stateTensor, actionTensor)
            q1Loss = mse_loss(input=q1, target=value, reduction='sum')
            q2Loss = mse_loss(input=q2, target=value, reduction='sum')
            loss = q1Loss + q2Loss

            self.criticOptimizer.zero_grad()
            loss.backward()
            self.criticOptimizer.step()

            lossList[ep_tmp] = loss.detach().cpu().numpy()
            print('\rWarmup Q [{:d}]. MSE = {:f}'.format(
                ep_tmp+1, loss.detach()), end='')

        print(" --- Warmup Q Ends")
        if plotFigure or storeFigure:
            env.visualize(self.critic.Q1, self.actor, vmin=vmin, vmax=vmax)
            if storeFigure:
                figureFolder = os.path.join(outFolder, 'figure')
                os.makedirs(figureFolder, exist_ok=True)
                figurePath = os.path.join(figureFolder, 'initQ.png')
                plt.savefig(figurePath)
            if plotFigure:
                plt.show()
                plt.pause(0.001)
                plt.close()

        # hard replace
        self.criticTarget.load_state_dict(self.critic.state_dict())
        del self.criticOptimizer
        self.build_optimizer(verbose=False)

        return lossList


    def update_alpha_hyperParam(self):
        lr = self.log_alphaOptimizer.state_dict()['param_groups'][0]['lr']
        if lr <= self.LR_Al_END:
            for param_group in self.log_alphaOptimizer.param_groups:
                param_group['lr'] = self.LR_Al_END
        else:
            self.log_alphaScheduler.step()


    def updateHyperParam(self):
        self.update_critic_hyperParam()
        self.update_actor_hyperParam()
        if self.LEARN_ALPHA:
            self.update_alpha_hyperParam()


    def update_critic(self, batch):

        non_final_mask, non_final_state_nxt, state, action, reward, g_x, l_x = \
            self.unpack_batch(batch)
        # self.critic.train()
        # self.criticTarget.eval()
        # self.actor.eval()

        #== get Q(s,a) ==
        q1, q2 = self.critic(state, action)  # Used to compute loss (non-target part).

        #== placeholder for target ==
        y = torch.zeros(self.BATCH_SIZE).float().to(self.device)

        #== compute actor next_actions and feed to criticTarget ==
        with torch.no_grad():
            next_actions, next_log_prob = self.actor.sample(non_final_state_nxt)
            next_q1, next_q2 = self.criticTarget(non_final_state_nxt, next_actions)

            if self.mode == 'RA' or self.mode=='safety': # use max for RA or safety
                q_max = torch.max(next_q1, next_q2).view(-1)
            elif self.mode == 'performance':
                q_min = torch.min(next_q1, next_q2).view(-1)
            else:
                raise ValueError("Unsupported RL mode.")

            if self.mode == 'RA':
                y[non_final_mask] =  (
                    (1.0 - self.GAMMA) * torch.max(l_x[non_final_mask], g_x[non_final_mask]) +
                    self.GAMMA * torch.max( g_x[non_final_mask], torch.min(l_x[non_final_mask], q_max)))
                if self.terminalType == 'g':
                    y[torch.logical_not(non_final_mask)] = g_x[torch.logical_not(non_final_mask)]
                elif self.terminalType == 'max':
                    y[torch.logical_not(non_final_mask)] = torch.max(
                        l_x[torch.logical_not(non_final_mask)], g_x[torch.logical_not(non_final_mask)])
                else:
                    raise ValueError("invalid terminalType")
            elif self.mode == 'safety':
                # V(s) = max{ g(s), V(s') }, Q(s, u) = V( f(s,u) )
                # normal state
                y[non_final_mask] =  (
                    (1.0 - self.GAMMA) * g_x[non_final_mask] +
                    self.GAMMA * torch.max( g_x[non_final_mask], q_max))

                # terminal state
                final_mask = torch.logical_not(non_final_mask)
                y[final_mask] = g_x[final_mask]
            elif self.mode == 'performance':
                target_q = q_min - self.alpha * next_log_prob.view(-1)  # already masked - can be lower dim than y
                y = reward
                y[non_final_mask] += self.GAMMA*target_q

        #== MSE update for both Q1 and Q2 ==
        loss_q1 = mse_loss(input=q1.view(-1), target=y)
        loss_q2 = mse_loss(input=q2.view(-1), target=y)
        loss_q = loss_q1 + loss_q2

        #== backpropagation ==
        self.criticOptimizer.zero_grad()
        loss_q.backward()
        self.criticOptimizer.step()

        return loss_q.item()


    def update_actor(self, batch):
        """
        Use detach_encoder=True to not update conv layers
        """

        _, _, state, _, _, _, _ = self.unpack_batch(batch)

        # self.critic.eval()
        # self.actor.train()
        # for p in self.critic.parameters():
        #     p.requires_grad = False

        action_sample, log_prob = self.actor.sample(state, detach_encoder=True)
        q_pi_1, q_pi_2 = self.critic(state, action_sample, detach_encoder=True)

        if self.mode == 'RA' or self.mode=='safety':
            q_pi = torch.max(q_pi_1, q_pi_2)
        elif self.mode == 'performance':
            q_pi = torch.min(q_pi_1, q_pi_2)

        # Obj: min_theta E[ Q(s, pi_theta(s)) + alpha * log(pi_theta(s))]
        # loss_pi = (q_pi + self.alpha * log_prob.view(-1)).mean()
        loss_entropy = log_prob.view(-1).mean()
        loss_q_eval = q_pi.mean()
        if self.mode == 'RA' or self.mode=='safety':
            loss_pi = loss_q_eval + self.alpha * loss_entropy
        elif self.mode == 'performance':
            loss_pi = -loss_q_eval + self.alpha * loss_entropy
        self.actorOptimizer.zero_grad()
        loss_pi.backward()
        # clip_grad_norm_(self.actor.parameters(), self.max_grad_norm)
        self.actorOptimizer.step()

        # for p in self.critic.parameters():
        #     p.requires_grad = True

        # Automatic temperature tuning
        loss_alpha = (self.alpha *
            (-log_prob - self.target_entropy).detach()).mean()
        if self.LEARN_ALPHA:
            self.log_alphaOptimizer.zero_grad()
            loss_alpha.backward()
            self.log_alphaOptimizer.step()
        return loss_pi.item(), loss_entropy.item(), loss_alpha.item()


    def update(self, timer, update_period=2):
        # if len(self.memory) < self.start_updates:
        #     return 0.0, 0.0, 0.0, 0.0

        #== EXPERIENCE REPLAY ==
        transitions = self.memory.sample(self.BATCH_SIZE)
        batch = Transition(*zip(*transitions))

        self.critic.train()
        self.actor.train()

        loss_q = self.update_critic(batch)
        loss_pi, loss_entropy, loss_alpha = 0, 0, 0
        if timer % update_period == 0:
            loss_pi, loss_entropy, loss_alpha = self.update_actor(batch)
            print('\r{:d}: (q, pi, ent, alpha) = ({:3.5f}/{:3.5f}/{:3.5f}/{:3.5f}).'.format(
                self.cntUpdate, loss_q, loss_pi, loss_entropy, loss_alpha), end=' ')

            self.update_target_networks()

        self.critic.eval()
        self.actor.eval()

        return loss_q, loss_pi, loss_entropy, loss_alpha


    def learn(  self, env, MAX_UPDATES=2000000, MAX_EP_STEPS=50,
                MAX_EVAL_EP_STEPS=100,
                warmupBuffer=True, warmupBufferRatio=1.0,
                warmupQ=False, warmupIter=10000,
                optimizeFreq=100, numUpdatePerOptimize=128,
                curUpdates=None, checkPeriod=50000,
                plotFigure=True, storeFigure=False,
                showBool=False, vmin=-1, vmax=1, numRndTraj=200,
<<<<<<< HEAD
                storeModel=True, saveBest=True, outFolder='RA', verbose=True,
                useVis=False, visEnvName=None):

        if useVis:
            vis = visdom.Visdom(env=visEnvName, port=8098)
            q_loss_window = vis.line(
                X=array([[0]]),
                Y=array([[0]]),
                opts=dict(xlabel='epoch', title='Q Loss'))
            pi_loss_window = vis.line(
                X=array([[0]]),
                Y=array([[0]]),
                opts=dict(xlabel='epoch', title='Pi Loss'))
            alpha_window = vis.line(
                X=array([[0]]),
                Y=array([[0]]),
                opts=dict(xlabel='epoch', title='Alpha'))
            entropy_window = vis.line(
                X=array([[0]]),
                Y=array([[0]]),
                opts=dict(xlabel='epoch', title='Entropy'))
            success_window = vis.line(
                X=array([[0]]),
                Y=array([[0]]),
                opts=dict(xlabel='epoch', title='Success'))
=======
                storeModel=True, saveBest=False, outFolder='RA', verbose=True):

        # vis = visdom.Visdom(env=outFolder, port=8098)
        # q_loss_window = vis.line(
        #     X=array([[0]]),
        #     Y=array([[0]]),
        #     opts=dict(xlabel='epoch', title='Q Loss'))
        # pi_loss_window = vis.line(
        #     X=array([[0]]),
        #     Y=array([[0]]),
        #     opts=dict(xlabel='epoch', title='Pi Loss'))
        # entropy_window = vis.line(
        #     X=array([[0]]),
        #     Y=array([[0]]),
        #     opts=dict(xlabel='epoch', title='Entropy'))
        # success_window = vis.line(
        #     X=array([[0]]),
        #     Y=array([[0]]),
        #     opts=dict(xlabel='epoch', title='Success'))
>>>>>>> d735177b

        # == Warmup Buffer ==
        startInitBuffer = time.time()
        if warmupBuffer:
            self.initBuffer(env, ratio=warmupBufferRatio)
        endInitBuffer = time.time()

        # == Warmup Q ==
        startInitQ = time.time()
        if warmupQ:
            self.initQ(env, warmupIter=warmupIter, outFolder=outFolder,
                vmin=vmin, vmax=vmax, plotFigure=plotFigure,
                storeFigure=storeFigure)
        endInitQ = time.time()

        # == Main Training ==
        startLearning = time.time()
        trainingRecords = []
        trainProgress = []
        checkPointSucc = 0.
        ep = 0

        if storeModel:
            modelFolder = os.path.join(outFolder, 'model')
            os.makedirs(modelFolder, exist_ok=True)

        if storeFigure:
            figureFolder = os.path.join(outFolder, 'figure')
            os.makedirs(figureFolder, exist_ok=True)

        if curUpdates is not None:
            self.cntUpdate = curUpdates
            print("starting from {:d} updates".format(self.cntUpdate))

        if self.mode=='safety':
            endType = 'fail'
        else:
            endType = 'TF'

        while self.cntUpdate <= MAX_UPDATES:
            s = env.reset()
            epCost = np.inf
            ep += 1

            # Rollout
            for _ in range(MAX_EP_STEPS):
                # Select action
                # if warmupBuffer or self.cntUpdate > max(warmupIter, self.start_updates):
                with torch.no_grad():
                    a, _ = self.actor.sample(
                        torch.from_numpy(s).float().to(self.device))
                    a = a.view(-1).cpu().numpy()
                # else:
                    # a = env.action_space.sample()

                # Interact with env
                s_, r, done, info = env.step(a)
                s_ = None if done else s_
                epCost = max(info["g_x"], min(epCost, info["l_x"]))

                # Store the transition in memory
                self.store_transition(s, a, r, s_, info)
                s = s_

                # Check after fixed number of gradient updates
                if self.cntUpdate != 0 and self.cntUpdate % checkPeriod == 0:
                    self.actor.eval()
                    self.critic.eval()
<<<<<<< HEAD
                    actor_sim = self.actor  # mean only and no std
                    results = env.simulate_trajectories(actor_sim,
                        T=MAX_EVAL_EP_STEPS, num_rnd_traj=numRndTraj, 
                        toEnd=False, sample_inside_obs=False, 
                        sample_inside_tar=False)[1]
                    success  = np.sum(results==1) / numRndTraj
                    failure  = np.sum(results==-1)/ numRndTraj
                    unfinish = np.sum(results==0) / numRndTraj
                    trainProgress.append([success, failure, unfinish])

                    if useVis:
                        vis.line(X=array([[self.cntUpdate]]),
                                    Y=array([[success]]),
                                win=success_window,update='append')
=======
                    # if self.actorType == 'SAC':
                        # policy = lambda x: self.actor.sample(x)[0]
                    # else:
                    policy = self.actor  # mean only and no std
                    def q_func(obs):
                        obsTensor = torch.FloatTensor(obs).to(self.device).unsqueeze(0)
                        u = self.actor(obsTensor).detach()
                        v = self.critic(obsTensor, u)[0].cpu().detach().numpy()[0]
                        return v

                    results = env.simulate_trajectories(policy,
                        T=MAX_EVAL_EP_STEPS, num_rnd_traj=numRndTraj,
                        endType=endType, sample_inside_obs=False,
                        sample_inside_tar=False)[1]
                    if self.mode == 'safety':
                        failure  = np.sum(results==-1)/ results.shape[0]
                        success  =  1 - failure
                        trainProgress.append([success, failure])
                    else:
                        success  = np.sum(results==1) / results.shape[0]
                        failure  = np.sum(results==-1)/ results.shape[0]
                        unfinish = np.sum(results==0) / results.shape[0]
                        trainProgress.append([success, failure, unfinish])

                    # vis.line(X=array([[self.cntUpdate]]),
                    #             Y=array([[success]]),
                    #         win=success_window,update='append')
>>>>>>> d735177b

                    if verbose:
                        lr = self.actorOptimizer.state_dict()['param_groups'][0]['lr']
                        print('\nAfter [{:d}] updates:'.format(self.cntUpdate))
                        print('  - gamma={:.6f}, lr={:.1e}, alpha={:.1e}.'.format(
                            self.GAMMA, lr, self.alpha))
                        if self.mode == 'safety':
                            print('  - success/failure ratio:', end=' ')
                        else:
                            print('  - success/failure/unfinished ratio:', end=' ')
                        with np.printoptions(formatter={'float': '{: .2f}'.format}):
                            print(np.array(trainProgress[-1]))
                    self.actor.train()
                    self.critic.train()

                    if storeModel:
                        if saveBest:
                            if success > checkPointSucc:
                                checkPointSucc = success
                                self.save(self.cntUpdate, modelFolder)
                        else:
                            self.save(self.cntUpdate, modelFolder)

                    if plotFigure or storeFigure:
                        # TODO:
                        # fix plot_v error when using critic in RA;
                        # not using it for training performance policy right now
                        #* KC:
                        # Modify the environment to take in q_func directly.
                        # It should work now.

                        if showBool:
<<<<<<< HEAD
                            env.visualize(self.critic, actor_sim, self.device, vmin=0, boolPlot=True, actor=actor_sim)
                        else:
                            env.visualize(self.critic, actor_sim, self.device, vmin=vmin, vmax=vmax, cmap='seismic',
                                actor=actor_sim)
=======
                            env.visualize(q_func, policy,
                                vmin=0, boolPlot=True, plotV=True)
                        else:
                            env.visualize(q_func, policy,
                                vmin=vmin, vmax=vmax, cmap='seismic', plotV=True)
>>>>>>> d735177b

                        if storeFigure:
                            figurePath = os.path.join(figureFolder,
                                '{:d}.png'.format(self.cntUpdate))
                            plt.savefig(figurePath)
                            plt.close()
                        if plotFigure:
                            plt.show()
                            plt.pause(0.001)
                            plt.close()

                # Perform one step of the optimization (on the target network)
                loss_q, loss_pi, loss_entropy, loss_alpha = 0, 0, 0, 0
                if self.cntUpdate % optimizeFreq == 0:
                    for timer in range(numUpdatePerOptimize):
                        loss_q, loss_pi, loss_entropy, loss_alpha = self.update(timer)
                        trainingRecords.append([loss_q, loss_pi, loss_entropy, loss_alpha])

<<<<<<< HEAD
                        if timer == 0 and useVis:
                            vis.line(X=array([[self.cntUpdate]]),
                                        Y=array([[loss_q]]),
                                    win=q_loss_window,update='append')
                            vis.line(X=array([[self.cntUpdate]]),
                                        Y=array([[loss_pi]]),
                                    win=pi_loss_window,update='append')
                            vis.line(X=array([[self.cntUpdate]]),
                                        Y=array([[loss_entropy]]),
                                    win=entropy_window,update='append')
                            vis.line(X=array([[self.cntUpdate]]),
                                        Y=array([[self.alpha.item()]]),
                                    win=alpha_window,update='append')

=======
                        # if timer == 0:
                        #     vis.line(X=array([[self.cntUpdate]]),
                        #                 Y=array([[loss_q]]),
                        #             win=q_loss_window,update='append')
                        #     vis.line(X=array([[self.cntUpdate]]),
                        #                 Y=array([[loss_pi]]),
                        #             win=pi_loss_window,update='append')
                        #     vis.line(X=array([[self.cntUpdate]]),
                        #                 Y=array([[loss_entropy]]),
                        #             win=entropy_window,update='append')
>>>>>>> d735177b
                self.cntUpdate += 1

                # Update gamma, lr etc.
                self.updateHyperParam()
                if self.cntUpdate % self.GAMMA_PERIOD == 0 and self.LEARN_ALPHA:
                    self.reset_alpha()

                # Terminate early
                if done:
                    break

        endLearning = time.time()
        timeInitBuffer = endInitBuffer - startInitBuffer
        timeInitQ = endInitQ - startInitQ
        timeLearning = endLearning - startLearning
        self.save(self.cntUpdate, '{:s}/model/'.format(outFolder))
        print('\nInitBuffer: {:.1f}, InitQ: {:.1f}, Learning: {:.1f}'.format(
            timeInitBuffer, timeInitQ, timeLearning))

        trainingRecords = np.array(trainingRecords)
        trainProgress = np.array(trainProgress)
        return trainingRecords, trainProgress<|MERGE_RESOLUTION|>--- conflicted
+++ resolved
@@ -353,33 +353,6 @@
                 curUpdates=None, checkPeriod=50000,
                 plotFigure=True, storeFigure=False,
                 showBool=False, vmin=-1, vmax=1, numRndTraj=200,
-<<<<<<< HEAD
-                storeModel=True, saveBest=True, outFolder='RA', verbose=True,
-                useVis=False, visEnvName=None):
-
-        if useVis:
-            vis = visdom.Visdom(env=visEnvName, port=8098)
-            q_loss_window = vis.line(
-                X=array([[0]]),
-                Y=array([[0]]),
-                opts=dict(xlabel='epoch', title='Q Loss'))
-            pi_loss_window = vis.line(
-                X=array([[0]]),
-                Y=array([[0]]),
-                opts=dict(xlabel='epoch', title='Pi Loss'))
-            alpha_window = vis.line(
-                X=array([[0]]),
-                Y=array([[0]]),
-                opts=dict(xlabel='epoch', title='Alpha'))
-            entropy_window = vis.line(
-                X=array([[0]]),
-                Y=array([[0]]),
-                opts=dict(xlabel='epoch', title='Entropy'))
-            success_window = vis.line(
-                X=array([[0]]),
-                Y=array([[0]]),
-                opts=dict(xlabel='epoch', title='Success'))
-=======
                 storeModel=True, saveBest=False, outFolder='RA', verbose=True):
 
         # vis = visdom.Visdom(env=outFolder, port=8098)
@@ -399,7 +372,6 @@
         #     X=array([[0]]),
         #     Y=array([[0]]),
         #     opts=dict(xlabel='epoch', title='Success'))
->>>>>>> d735177b
 
         # == Warmup Buffer ==
         startInitBuffer = time.time()
@@ -468,7 +440,6 @@
                 if self.cntUpdate != 0 and self.cntUpdate % checkPeriod == 0:
                     self.actor.eval()
                     self.critic.eval()
-<<<<<<< HEAD
                     actor_sim = self.actor  # mean only and no std
                     results = env.simulate_trajectories(actor_sim,
                         T=MAX_EVAL_EP_STEPS, num_rnd_traj=numRndTraj, 
@@ -479,39 +450,10 @@
                     unfinish = np.sum(results==0) / numRndTraj
                     trainProgress.append([success, failure, unfinish])
 
-                    if useVis:
-                        vis.line(X=array([[self.cntUpdate]]),
-                                    Y=array([[success]]),
-                                win=success_window,update='append')
-=======
-                    # if self.actorType == 'SAC':
-                        # policy = lambda x: self.actor.sample(x)[0]
-                    # else:
-                    policy = self.actor  # mean only and no std
-                    def q_func(obs):
-                        obsTensor = torch.FloatTensor(obs).to(self.device).unsqueeze(0)
-                        u = self.actor(obsTensor).detach()
-                        v = self.critic(obsTensor, u)[0].cpu().detach().numpy()[0]
-                        return v
-
-                    results = env.simulate_trajectories(policy,
-                        T=MAX_EVAL_EP_STEPS, num_rnd_traj=numRndTraj,
-                        endType=endType, sample_inside_obs=False,
-                        sample_inside_tar=False)[1]
-                    if self.mode == 'safety':
-                        failure  = np.sum(results==-1)/ results.shape[0]
-                        success  =  1 - failure
-                        trainProgress.append([success, failure])
-                    else:
-                        success  = np.sum(results==1) / results.shape[0]
-                        failure  = np.sum(results==-1)/ results.shape[0]
-                        unfinish = np.sum(results==0) / results.shape[0]
-                        trainProgress.append([success, failure, unfinish])
-
-                    # vis.line(X=array([[self.cntUpdate]]),
-                    #             Y=array([[success]]),
-                    #         win=success_window,update='append')
->>>>>>> d735177b
+                    # if useVis:
+                    #     vis.line(X=array([[self.cntUpdate]]),
+                    #                 Y=array([[success]]),
+                    #             win=success_window,update='append')
 
                     if verbose:
                         lr = self.actorOptimizer.state_dict()['param_groups'][0]['lr']
@@ -544,18 +486,10 @@
                         # It should work now.
 
                         if showBool:
-<<<<<<< HEAD
                             env.visualize(self.critic, actor_sim, self.device, vmin=0, boolPlot=True, actor=actor_sim)
                         else:
                             env.visualize(self.critic, actor_sim, self.device, vmin=vmin, vmax=vmax, cmap='seismic',
                                 actor=actor_sim)
-=======
-                            env.visualize(q_func, policy,
-                                vmin=0, boolPlot=True, plotV=True)
-                        else:
-                            env.visualize(q_func, policy,
-                                vmin=vmin, vmax=vmax, cmap='seismic', plotV=True)
->>>>>>> d735177b
 
                         if storeFigure:
                             figurePath = os.path.join(figureFolder,
@@ -574,22 +508,6 @@
                         loss_q, loss_pi, loss_entropy, loss_alpha = self.update(timer)
                         trainingRecords.append([loss_q, loss_pi, loss_entropy, loss_alpha])
 
-<<<<<<< HEAD
-                        if timer == 0 and useVis:
-                            vis.line(X=array([[self.cntUpdate]]),
-                                        Y=array([[loss_q]]),
-                                    win=q_loss_window,update='append')
-                            vis.line(X=array([[self.cntUpdate]]),
-                                        Y=array([[loss_pi]]),
-                                    win=pi_loss_window,update='append')
-                            vis.line(X=array([[self.cntUpdate]]),
-                                        Y=array([[loss_entropy]]),
-                                    win=entropy_window,update='append')
-                            vis.line(X=array([[self.cntUpdate]]),
-                                        Y=array([[self.alpha.item()]]),
-                                    win=alpha_window,update='append')
-
-=======
                         # if timer == 0:
                         #     vis.line(X=array([[self.cntUpdate]]),
                         #                 Y=array([[loss_q]]),
@@ -600,7 +518,6 @@
                         #     vis.line(X=array([[self.cntUpdate]]),
                         #                 Y=array([[loss_entropy]]),
                         #             win=entropy_window,update='append')
->>>>>>> d735177b
                 self.cntUpdate += 1
 
                 # Update gamma, lr etc.
