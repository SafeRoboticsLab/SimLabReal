# Please contact the author(s) of this library if you have any questions.
# Authors: Kai-Chieh Hsu ( kaichieh@princeton.edu )

# Here we aim to minimize the cost. We make the following two modifications:
#  - a' = argmin_a' Q_policy(s', a')
#  - V(s') = Q_tar(s', a')
#  - V(s) = gamma ( max{ g(s), min{ l(s), V(s') } } + (1-gamma) max{ g(s), l(s) }
#  - loss = E[ ( V(f(s,a)) - Q_policy(s,a) )^2 ]

import torch
import torch.nn as nn
from torch.nn.functional import mse_loss, smooth_l1_loss
import torch.utils.data as Data

import numpy as np
import matplotlib.pyplot as plt
import os
import time
import copy

from .neuralNetwork import ConvNet
from .DDQN import DDQN, Transition

class DDQN_image(DDQN):
    def __init__(self, CONFIG, actionSet, dimList, img_sz, kernel_sz, n_channel,
            mode='RA', terminalType='g', verbose=True):
        """
        __init__

        Args:
            CONFIG (object): configuration.
            actionSet (list): action set.
            dimList (np.ndarray): dimensions of each linear layer.
            img_sz (np.ndarray): image size of input.
            kernel_sz (np.ndarray): kernel size of each conv layer.
            n_channel (np.ndarray): number oof output channels of each conv layer.
            mode (str, optional): the learning mode. Defaults to 'RA'.
            terminalType (str, optional): terminal value. Defaults to 'g'.
            verbose (bool, optional): print or not. Defaults to True.
        """
        super(DDQN_image, self).__init__(CONFIG)

        self.mode = mode # 'normal' or 'RA' or 'safety'
        self.terminalType = terminalType

        #== ENV PARAM ==
        self.actionNum = len(actionSet)
        self.actionSet = actionSet

        #== Build NN for (D)DQN ==
        self.dimList = dimList
        self.img_sz = img_sz
        self.kernel_sz = kernel_sz
        self.n_channel = n_channel
        self.use_bn = CONFIG.USE_BN
        self.use_sm = CONFIG.USE_SM
        self.actType = CONFIG.ACTIVATION
        self.build_network(dimList, img_sz, kernel_sz, n_channel, self.actType,
                self.use_sm, self.use_bn, verbose)
        print("DDQN: mode-{}; terminalType-{}".format(self.mode, self.terminalType))


    def build_network(self, dimList, img_sz, kernel_sz, n_channel,
            actType='Tanh', use_sm=True, use_bn=False, verbose=True):
        """
        build_network [summary]

        Args:
            dimList (np.ndarray): dimensions of each linear layer.
            img_sz (np.ndarray): image size of input.
            kernel_sz (np.ndarray): kernel size of each conv layer.
            n_channel (np.ndarray): the first element is the input n_channel and the
                rest is the number of output channels of each conv layer.
            actType (str, optional): activation function. Defaults to 'Tanh'.
            use_sm (bool, optional): use spatial softmax or not. Defaults to True.
            use_bn (bool, optional): use batch normalization or not. Defaults to False.
            verbose (bool, optional): print or not. Defaults to True.
        """
        self.Q_network = ConvNet(   mlp_dimList=dimList,
                                    cnn_kernel_size=kernel_sz,
                                    input_n_channel=n_channel[0],
                                    output_n_channel=n_channel[1:],
                                    mlp_act=actType,
                                    mlp_output_act='Identity',
                                    img_size=img_sz,
                                    use_sm=use_sm,
                                    use_bn=use_bn,
                                    verbose=verbose)
        self.Q_network.to(self.device)
        self.target_network = copy.deepcopy(self.Q_network)
        print('Num of parameters in state encoder: %d' % sum(p.numel() for p in self.Q_network.parameters() if p.requires_grad))

        self.build_optimizer()


    def update(self):
        """
        update: update the critic.

        Returns:
            float: critic loss.
        """
        if len(self.memory) < self.BATCH_SIZE*20:
            return

        #== EXPERIENCE REPLAY ==
        transitions = self.memory.sample(self.BATCH_SIZE)
        # Transpose the batch (see https://stackoverflow.com/a/19343/3343043 for detailed explanation).
        # This converts batch-array of Transitions to Transition of batch-arrays.
        batch = Transition(*zip(*transitions))
        non_final_mask, non_final_state_nxt, state, action, reward, g_x, l_x = \
            self.unpack_batch(batch)

        #== get Q(s,a) ==
        # `gather` reguires idx to be Long, input and index should have the same shape
        # with only difference at the dimension we want to extract value
        # out[i][j][k] = input[i][j][ index[i][j][k] ], which has the same dim as index
        # -> state_action_values = Q [ i ][ action[i] ]
        # view(-1): from mtx to vector
        self.Q_network.train()
        state_action_values = self.Q_network(state).gather(dim=1, index=action).view(-1)

        #== get a' by Q_policy: a' = argmin_a' Q_policy(s', a') ==
        with torch.no_grad():
            self.Q_network.eval()
            action_nxt = self.Q_network(non_final_state_nxt).min(1, keepdim=True)[1]

        #== get expected value ==
        state_value_nxt = torch.zeros(self.BATCH_SIZE).to(self.device)


        with torch.no_grad(): # V(s') = Q_tar(s', a'), a' is from Q_policy
            if self.double:
                self.target_network.eval()
                Q_expect = self.target_network(non_final_state_nxt)
            else:
                self.Q_network.eval()
                Q_expect = self.Q_network(non_final_state_nxt)
        state_value_nxt[non_final_mask] = Q_expect.gather(dim=1, index=action_nxt).view(-1)

        #== Discounted Reach-Avoid Bellman Equation (DRABE) ==
        if self.mode == 'RA':
            expected_state_action_values = torch.zeros(self.BATCH_SIZE).float().to(self.device)
            # V(s) = max{ g(s), min{ l(s), V(s') } }, Q(s, u) = V( f(s,u) )
            non_terminal = torch.max(
                g_x[non_final_mask],
                torch.min(
                    l_x[non_final_mask],
                    state_value_nxt[non_final_mask]
                )
            )
            terminal = torch.max(l_x, g_x)

            # normal state
            expected_state_action_values[non_final_mask] = \
                non_terminal * self.GAMMA + \
                terminal[non_final_mask] * (1-self.GAMMA)

            # terminal state
            final_mask = torch.logical_not(non_final_mask)
            if self.terminalType == 'g':
                expected_state_action_values[final_mask] = g_x[final_mask]
            elif self.terminalType == 'max':
                expected_state_action_values[final_mask] = terminal[final_mask]
            else:
                raise ValueError("invalid terminalType")
        elif self.mode == 'safety':
            # V(s) = max{ g(s), V(s') }, Q(s, u) = V( f(s,u) )
            expected_state_action_values = torch.zeros(self.BATCH_SIZE).float().to(self.device)
            non_terminal = torch.max(
                g_x[non_final_mask],
                state_value_nxt[non_final_mask]
            )
            terminal = g_x[non_final_mask]

            # normal state
            expected_state_action_values[non_final_mask] = \
                non_terminal * self.GAMMA + \
                terminal * (1-self.GAMMA)

            # terminal state
            final_mask = torch.logical_not(non_final_mask)
            expected_state_action_values[final_mask] = g_x[final_mask]
        else: # V(s) = -r(s, a) + gamma * V(s')
            expected_state_action_values = state_value_nxt * self.GAMMA - reward

        #== regression: Q(s, a) <- V(s) ==
        loss = smooth_l1_loss(input=state_action_values, target=expected_state_action_values.detach())

        #== backpropagation ==
        self.optimizer.zero_grad()
        loss.backward()
        nn.utils.clip_grad_norm_(self.Q_network.parameters(), self.max_grad_norm)
        self.optimizer.step()

        self.update_target_network()

        return loss.item()


    def initBuffer(self, env):
        """
        initBuffer: randomly put some transitions into the memory replay buffer.

        Args:
            env (gym.Env Obj.): environment.
        """
        cnt = 0
        while len(self.memory) < self.memory.capacity:
            cnt += 1
            print('\rWarmup Buffer [{:d}]'.format(cnt), end='')
            s = env.reset()
            a, a_idx = self.select_action(s, explore=True)
            s_, r, done, info = env.step(a_idx)
            s_ = None if done else s_
            self.store_transition(s, a_idx, r, s_, info)
        print(" --- Warmup Buffer Ends")


    def initQ(  self, env, warmupIter, outFolder, num_warmup_samples=200, batch_sz=64,
                vmin=-1, vmax=1, plotFigure=True, storeFigure=True):
        """
        initQ: initalize Q-network.

        Args:
            env (gym.Env Obj.): environment.
            warmupIter (int, optional): the number of iterations in the
                Q-network warmup.
            outFolder (str, optional): the relative folder path with respect to
                model/ and figure/.
            num_warmup_samples (int, optional): Defaults to 200.
            vmin (float, optional): the minimal value in the colorbar. Defaults to -1.
            vmax (float, optional): the maximal value in the colorbar. Defaults to 1.
            plotFigure (bool, optional): plot figures if True. Defaults to True.
            storeFigure (bool, optional): store figures if True. Defaults to False.

        Returns:
            np.ndarray: loss of fitting Q-values to heuristic values.
        """
        lossArray = []
        states, value = env.get_warmup_examples(num_warmup_samples)
        states = torch.FloatTensor(states).to(self.device)
        value = torch.FloatTensor(value).to(self.device)
        heuristic_dataset = Data.TensorDataset(states, value)
        heuristic_dataloader = Data.DataLoader( heuristic_dataset,
                                                batch_size=batch_sz,
                                                shuffle=True)
        self.Q_network.train()
        startInitQ = time.time()
        for ep_tmp in range(warmupIter):
            i = 0
            lossList = []
            for stateTensor, valueTensor in heuristic_dataloader:
                i += 1
                v = self.Q_network(stateTensor)
                v = torch.mean(v, dim=1, keepdim=True)
                # valueTensor = valueTensor.repeat(1, 3)
                loss = mse_loss(input=v, target=valueTensor, reduction='sum')

                self.optimizer.zero_grad()
                loss.backward()
                nn.utils.clip_grad_norm_(self.Q_network.parameters(), self.max_grad_norm)
                self.optimizer.step()

                lossList.append(loss.detach().cpu().numpy())
                print('\rWarmup Q [{:d}-{:d}]. MSE = {:f}'.format(
                    ep_tmp+1, i, loss.detach()), end='')
            lossArray.append(lossList)
        endInitQ = time.time()
        timeInitQ = endInitQ - startInitQ
        print(" --- Warmup Q Ends after {:.1f} seconds".format(timeInitQ))

        self.target_network.load_state_dict(self.Q_network.state_dict()) # hard replace
        self.build_optimizer()
        modelFolder = os.path.join(outFolder, 'model')
        os.makedirs(modelFolder, exist_ok=True)
        self.save('init', modelFolder)

        if plotFigure or storeFigure:
            self.Q_network.eval()
            env.visualize(self.Q_network, vmin=vmin, vmax=vmax, cmap='seismic')
            if storeFigure:
                figureFolder = os.path.join(outFolder, 'figure')
                os.makedirs(figureFolder, exist_ok=True)
                figurePath = os.path.join(figureFolder, 'initQ.png')
                plt.savefig(figurePath)
            if plotFigure:
                plt.show()
                plt.pause(0.001)
                plt.close()

        return np.array(lossArray)


    def learn(self, env, warmupBuffer=True, warmupQ=False, warmupIter=1000,
            MAX_UPDATES=400000, curUpdates=None, MAX_EP_STEPS=250,
            runningCostThr=None, checkPeriod=50000, verbose=True,
            plotFigure=True, showBool=False, vmin=-1, vmax=1, numRndTraj=200,
            outFolder='RA', storeFigure=False, storeModel=True, storeBest=False):
        """
        learn: Learns the vlaue function.

        Args:
            env (gym.Env Obj.): environment.
            warmupBuffer (bool, optional): fill the replay buffer if True.
                Defaults to True.
            warmupQ (bool, optional): train the Q-network by (l_x, g_x) if True.
                Defaults to False.
            warmupIter (int, optional): the number of iterations in the
                Q-network warmup. Defaults to 1000.
            MAX_UPDATES (int, optional): the maximal number of gradient updates.
                Defaults to 400000.
            curUpdates (int, optional): set the current number of updates
                (usually used when restoring trained models). Defaults to None.
            MAX_EP_STEPS (int, optional): the number of steps in an episode.
                Defaults to 250.
            runningCostThr (float, optional): ends the training if the running
                cost is smaller than the threshold. Defaults to None.
            checkPeriod (int, optional): the period we check the performance.
                Defaults to 50000.
            verbose (bool, optional): output message if True. Defaults to True.
            plotFigure (bool, optional): plot figures if True. Defaults to True.
            showBool (bool, optional): use bool value if True. Defaults to False.
            vmin (float, optional): the minimal value in the colorbar. Defaults to -1.
            vmax (float, optional): the maximal value in the colorbar. Defaults to 1.
            numRndTraj (int, optional): the number of random trajectories used
                to obtain the success ratio. Defaults to 200.
            outFolder (str, optional): the parent folder of model/ and figure/.
                Defaults to 'RA'.
            storeFigure (bool, optional): store figures if True. Defaults to False.
            storeModel (bool, optional): store models if True. Defaults to True.
            storeBest (bool, optional): only store the best model if True.
                Defaults to False.

        Returns:
            trainingRecords (np.ndarray): loss_critic for every update.
            trainProgress (np.ndarray): each entry consists of the
                success/failure/unfinished ratio of random trajectories and is
                checked periodically.
        """

        # == Warmup Buffer ==
        startInitBuffer = time.time()
        if warmupBuffer:
            self.initBuffer(env)
        endInitBuffer = time.time()

        # == Warmup Q ==
        startInitQ = time.time()
        if warmupQ:
            self.initQ(env, warmupIter=warmupIter, outFolder=outFolder,
                    plotFigure=plotFigure, storeFigure=storeFigure,
                    vmin=vmin, vmax=vmax)
        endInitQ = time.time()

        # == Main Training ==
        startLearning = time.time()
        trainingRecords = []
        runningCost = 0.
        trainProgress = []
        checkPointSucc = 0.
        ep = 0

        if curUpdates is not None:
            self.cntUpdate = curUpdates
            print("starting from {:d} updates".format(self.cntUpdate))

        if storeModel:
            modelFolder = os.path.join(outFolder, 'model')
            os.makedirs(modelFolder, exist_ok=True)
        if storeFigure:
            figureFolder = os.path.join(outFolder, 'figure')
            os.makedirs(figureFolder, exist_ok=True)

        if self.mode=='safety':
            endType = 'fail'
        else:
            endType = 'TF'

        while self.cntUpdate <= MAX_UPDATES:
            s = env.reset()
            epCost = 0.
            ep += 1
            # Rollout
            for step_num in range(MAX_EP_STEPS):
                # Select action
                a, a_idx = self.select_action(s, explore=True)

                # Interact with env
                s_, r, done, info = env.step(a_idx)
                s_ = None if done else s_

                # Rollout record
                epCost += r
                _state = info['state']
                g_x = env.safety_margin(_state)
                l_x = env.target_margin(_state)
                if step_num == 0:
                    maxG = g_x
                    current = max(l_x, maxG)
                    minV = current
                else:
                    maxG = max(maxG, g_x)
                    current = max(l_x, maxG)
                    minV = min(current, minV)

                # Store the transition in memory
                self.store_transition(s, a_idx, r, s_, info)
                s = s_

                # Check after fixed number of gradient updates
                if self.cntUpdate != 0 and self.cntUpdate % checkPeriod == 0:
                    policy = lambda obs: self.select_action(obs, explore=False)[1]
                    def q_func(obs):
                        obsTensor = torch.FloatTensor(obs).to(self.device).unsqueeze(0)
                        v = self.Q_network(obsTensor).min(dim=1)[0].cpu().detach().numpy()
                        return v
                    results = env.simulate_trajectories(policy,
                        T=MAX_EP_STEPS, num_rnd_traj=numRndTraj, endType=endType,
                        sample_inside_obs=False, sample_inside_tar=False)[1]
                    if self.mode == 'safety':
                        failure  = np.sum(results==-1)/ results.shape[0]
                        success  =  1 - failure
                        trainProgress.append([success, failure])
                    else:
                        success  = np.sum(results==1) / results.shape[0]
                        failure  = np.sum(results==-1)/ results.shape[0]
                        unfinish = np.sum(results==0) / results.shape[0]
                        trainProgress.append([success, failure, unfinish])
                    if verbose:
                        lr = self.optimizer.state_dict()['param_groups'][0]['lr']
                        print('\nAfter [{:d}] updates:'.format(self.cntUpdate))
                        print('  - eps={:.2f}, gamma={:.4f}, lr={:.1e}.'.format(
                            self.EPSILON, self.GAMMA, lr))
                        if self.mode == 'safety':
                            print('  - success/failure ratio:', end=' ')
                        else:
                            print('  - success/failure/unfinished ratio:', end=' ')
                        with np.printoptions(formatter={'float': '{: .2f}'.format}):
                            print(np.array(trainProgress[-1]))

                    if storeModel:
                        if storeBest:
                            if success > checkPointSucc:
                                checkPointSucc = success
                                self.save(self.cntUpdate, modelFolder)
                        else:
                            self.save(self.cntUpdate, modelFolder)

                    if plotFigure or storeFigure:
                        self.Q_network.eval()
                        if showBool:
                            env.visualize(q_func, policy, vmin=0, boolPlot=True)
                        else:
<<<<<<< HEAD
                            normalize_v = not self.use_RA
                            env.visualize(self.Q_network, policy, self.device,
                                vmin=vmin, vmax=vmax, cmap='seismic', 
                                normalize_v=normalize_v)
=======
                            normalize_v = not (self.mode == 'RA' or self.mode == 'safety')
                            env.visualize(q_func, policy,
                                vmin=vmin, vmax=vmax, cmap='seismic', normalize_v=normalize_v)
>>>>>>> d735177b
                        if storeFigure:
                            figurePath = os.path.join(figureFolder,
                                '{:d}.png'.format(self.cntUpdate))
                            plt.savefig(figurePath)
                        if plotFigure:
                            plt.show()
                            plt.pause(0.001)
                        plt.close()

                # Perform one step of the optimization (on the target network)
                lossC = self.update()
                trainingRecords.append(lossC)
                self.cntUpdate += 1
                self.updateHyperParam()

                # Terminate early
                if done:
                    break

            # Rollout report
            runningCost = runningCost * 0.9 + epCost * 0.1
            if verbose:
                print('\r[{:d}-{:d}]: reach-avoid/lagrange cost'.format(
                    ep, self.cntUpdate), end=' ')
                print('= ({:3.2f}/{:.2f}) after {:d} steps.'.format(
                    minV, epCost, step_num+1), end='')

            # Check stopping criteria
            if runningCostThr != None:
                if runningCost <= runningCostThr:
                    print("\n At Updates[{:3.0f}] Solved! Running cost is now {:3.2f}!".format(self.cntUpdate, runningCost))
                    env.close()
                    break
        endLearning = time.time()
        timeInitBuffer = endInitBuffer - startInitBuffer
        timeInitQ = endInitQ - startInitQ
        timeLearning = endLearning - startLearning
        self.save(self.cntUpdate, modelFolder)
        print('\nInitBuffer: {:.1f}, InitQ: {:.1f}, Learning: {:.1f}'.format(
            timeInitBuffer, timeInitQ, timeLearning))
        trainingRecords = np.array(trainingRecords)
        trainProgress = np.array(trainProgress)
        return trainingRecords, trainProgress


    def select_action(self, state, explore=False):
        """
        select_action

        Args:
            state (np.ndarray): state
            explore (bool, optional): randomized the deterministic action by
                epsilon-greedy. Defaults to False.

        Returns:
            np.ndarray: action
            int: action index
        """
        self.Q_network.eval()
        # tensor.min() returns (value, indices), which are in tensor form
        state = torch.FloatTensor(state).unsqueeze(0).to(self.device)
        if (np.random.rand() < self.EPSILON) and explore:
            action_index = np.random.randint(0, self.actionNum)
        else:
            action_index = self.Q_network(state).min(dim=1)[1].item()
        return self.actionSet[action_index], action_index<|MERGE_RESOLUTION|>--- conflicted
+++ resolved
@@ -452,16 +452,9 @@
                         if showBool:
                             env.visualize(q_func, policy, vmin=0, boolPlot=True)
                         else:
-<<<<<<< HEAD
-                            normalize_v = not self.use_RA
-                            env.visualize(self.Q_network, policy, self.device,
-                                vmin=vmin, vmax=vmax, cmap='seismic', 
-                                normalize_v=normalize_v)
-=======
                             normalize_v = not (self.mode == 'RA' or self.mode == 'safety')
                             env.visualize(q_func, policy,
                                 vmin=vmin, vmax=vmax, cmap='seismic', normalize_v=normalize_v)
->>>>>>> d735177b
                         if storeFigure:
                             figurePath = os.path.join(figureFolder,
                                 '{:d}.png'.format(self.cntUpdate))
