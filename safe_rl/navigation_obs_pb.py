import numpy as np
import random
import pybullet as pb
from pybullet_utils import bullet_client as bc
import gym
import matplotlib.pyplot as plt
from matplotlib.ticker import LinearLocator
from abc import abstractmethod
import torch

from safe_rl.util_geom import euler2rot
from gym_reachability.gym_reachability.envs.env_utils import plot_circle


def rgba2rgb( rgba, background=(255,255,255) ):
    row, col, ch = rgba.shape
    if ch == 3:
        return rgba
    assert ch == 4, 'RGBA image has 4 channels.'

    rgb = np.zeros( (row, col, 3), dtype='float32' )
    r, g, b, a = rgba[:,:,0], rgba[:,:,1], rgba[:,:,2], rgba[:,:,3]
    a = np.asarray( a, dtype='float32' ) / 255.0
    R, G, B = background
    rgb[:,:,0] = r * a + (1.0 - a) * R
    rgb[:,:,1] = g * a + (1.0 - a) * G
    rgb[:,:,2] = b * a + (1.0 - a) * B
    return np.asarray( rgb, dtype='uint8' )


class NavigationObsPBEnv(gym.Env):
    """Simple 2D navigation with obstacle using PyBullet. No dynamics/collision
        simulation. If PyBullet is not fast enough, we can use a renderer
        instead.
    State: x,y,theta of the car
    Dynamics: Dubins car, fixed forward speed v, turning rate {w,0,-w},
        thus discrete control
    Right now there is a single obstacle at the center of the map. Info from
        step() stores distance to obstacle boundary (g) and distance to goal (l)
    """
    def __init__(self,  task={},
                        img_H=128,
                        img_W=128,
                        num_traj_per_visual_initial_states=1,
                        fixed_init=False,
                        sparse_reward=False,
                        useRGB=True,
                        render=True,
                        sample_inside_obs=False,
                        uniformWallColor=False,
                        doneType='fail'):
        """
        __init__: initialization

        Args:
            task (dict, optional): task information dictionary. Defaults to {}.
            img_H (int, optional): height of the observation. Defaults to 96.
            img_W (int, optional): width of the observation.. Defaults to 96.
            render (bool, optional): use pb.GUI if True. Defaults to True.
        """
        super(NavigationObsPBEnv, self).__init__()

        # Define dimensions
        self.state_bound = 2.
        self.bounds = np.array([[0., self.state_bound],
                                [-self.state_bound/2, self.state_bound/2],
                                [0, 2*np.pi]])
        self.low = self.bounds[:, 0]
        self.high = self.bounds[:, 1]
        self.wall_height = 1.
        self.wall_thickness = 0.05
        self.car_dim = [0.04, 0.02, 0.01]	# half dims, only for visualization - for collision, assume point
        self.camera_height = 0.2	# cannot be too low, otherwise bad depth
        self.sample_inside_obs = sample_inside_obs
        self.sample_inside_tar = True
        self.fixed_init = fixed_init
        self._obs_buffer = 0 #! might not be necessary
        self._boundary_buffer = 0

        # Set up observation and action space for Gym
        self.img_H = img_H
        self.img_W = img_W
        self.useRGB = useRGB
        if useRGB:
            self.num_img_channel = 3 # RGB
        else:
            self.num_img_channel = 1 # D only
        self.observation_space = gym.spaces.Box(
            low=np.float32(0.),
            high=np.float32(1.),
            shape=(self.num_img_channel, img_H, img_W))
        self.action_lim = np.float32(np.array([1.])) #! action_space is defined in the child class

        # Color
        self.ground_rgba = [0.9, 0.9, 0.9, 1.0]
        if uniformWallColor:
            self.left_wall_rgba = [0.5, 0.5, 0.5, 1.0]
            self.back_wall_rgba = [0.5, 0.5, 0.5, 1.0]
            self.right_wall_rgba = [0.5, 0.5, 0.5, 1.0]
            self.front_wall_rgba = [0.5, 0.5, 0.5, 1.0]
        else:   # different greyscale
            self.left_wall_rgba = [0.1, 0.1, 0.1, 1.0]
            self.back_wall_rgba = [0.3, 0.3, 0.3, 1.0]
            self.right_wall_rgba = [0.5, 0.5, 0.5, 1.0]
            self.front_wall_rgba = [0.7, 0.7, 0.7, 1.0]
        self.goal_rgba  = [0.0, 1.0, 0.0, 1.0]  # green

        # Car initial x/y/theta
        self.car_init_state = np.array([0.1, 0., 0.])
        if fixed_init:
            self.visual_initial_states = np.array([[ 0.1,  0.0]])
        else:
            self.visual_initial_states = np.array([ [ 0.3,  0.7],
                                                    [ 1.,  -0.5],
                                                    [ 1.5,  0. ],
                                                    [ 0.5,  0. ]])
        self.num_traj_per_visual_initial_states = num_traj_per_visual_initial_states

        # Car dynamics
        self.state_dim = 3
        self.action_dim = 1
        self.v = 0.2
        self.dt = 0.1
        self.doneType = doneType

        # Reward related
        # self._obs_buffer = 0.2 # no cost if outside buffer
        # self._boundary_buffer = 0.02    # not too close to boundary
        self.sparse_reward = sparse_reward

        # Extract task info
        self._task = task
        self._goal_loc =task.get('goal_loc',np.array([self.state_bound-0.2,0.]))
        self._goal_radius = task.get('goal_radius', 0.15)
        self._num_obs = task.get('num_obs', 5)
        self._obs_loc  = task.get('obs_loc',np.array([[self.state_bound/2,-0.6],
                                                     [self.state_bound/2, -0.3],
                                                     [self.state_bound/2, 0],
                                                     [self.state_bound/2, 0.3],
                                                    [self.state_bound/2, 0.6]]))
        self._obs_radius = task.get('obs_radius', np.array([0.05, 0.05, 0.05, 0.05, 0.05]))  # was 0.3 for single obstable
        self._obs_rgba = task.get('obs_rgba',np.array([[1.0, 0.0, 0.0, 1.0],
                                                     [1.0, 0.0, 0.0, 1.0],
                                                     [1.0, 0.0, 0.0, 1.0],
                                                     [1.0, 0.0, 0.0, 1.0],
                                                     [1.0, 0.0, 0.0, 1.0]]))

        # Set up PyBullet parameters
        self._renders = render
        self._physics_client_id = -1


    def seed(self, seed=None):
        self.seed_val = seed
        self.action_space.seed(self.seed_val)
        np.random.seed(self.seed_val)
        random.seed(self.seed_val)
        torch.manual_seed(self.seed_val)
        torch.cuda.manual_seed(self.seed_val)
        torch.cuda.manual_seed_all(self.seed_val)  # if you are using multi-GPU.
        torch.backends.cudnn.benchmark = False
        torch.backends.cudnn.deterministic = True
        # self.np_random, seed = gym.utils.seeding.np_random(seed)
        # return [seed]


    # TODO: call this in multi-env setting
    def reset_task(self, task):
        self._task = task
        self._goal_loc = task['goal_loc']
        self._goal_radius = task['goal_radius']
        self._num_obs = task['num_obs']
        self._obs_loc = task['obs_loc']
        self._obs_radius = task['obs_radius']


    def reset(self, random_init=True, state_init=None):
<<<<<<< HEAD
        if self.fixed_init:
            self._state = self.car_init_state
        elif random_init:
=======
        if random_init:
>>>>>>> fe180ca2
            self._state = self.sample_state(self.sample_inside_obs,
                                            self.sample_inside_tar)
        elif state_init is not None:
            self._state = state_init

        # Start PyBullet session if first time
        # print("----------- reset simulation ---------------")
        if self._physics_client_id < 0:
            # print("------------ start pybullet ----------------")
            if self._renders:
                self._p = bc.BulletClient(connection_mode=pb.GUI)
            else:
                self._p = bc.BulletClient()
            self._physics_client_id = self._p._client
            p = self._p
            p.resetSimulation()
            p.setTimeStep(self.dt)
            p.setRealTimeSimulation(0)
            p.setGravity(0, 0, -9.8)
            if self._renders:
                p.resetDebugVisualizerCamera(3.0, 180, -89,
                    [self.state_bound/2, 0, 0])

            # Load ground, walls
            ground_collision_id = p.createCollisionShape(
                p.GEOM_BOX,
                halfExtents=[	self.state_bound/2,
                                self.state_bound/2,
                                self.wall_thickness/2])
            ground_visual_id = p.createVisualShape(
                p.GEOM_BOX,
                rgbaColor=self.ground_rgba,
                halfExtents=[	self.state_bound/2,
                                self.state_bound/2,
                                self.wall_thickness/2])
            self.ground_id = p.createMultiBody(
                baseMass=0,	# FIXED
                baseCollisionShapeIndex=ground_collision_id,
                baseVisualShapeIndex=ground_visual_id,
                basePosition=[	self.state_bound/2,
                                0,
                                -self.wall_thickness/2])
            wall_collision_id = p.createCollisionShape(
                p.GEOM_BOX,
                halfExtents=[	self.wall_thickness/2,
                                self.state_bound/2,
                                self.wall_height/2])
            wall_back_visual_id = p.createVisualShape(
                p.GEOM_BOX,
                rgbaColor=self.back_wall_rgba,
                halfExtents=[	self.wall_thickness/2,
                                self.state_bound/2,
                                self.wall_height/2])
            self.wall_back_id = p.createMultiBody(
                baseMass=0,
                baseCollisionShapeIndex=wall_collision_id,
                baseVisualShapeIndex=wall_back_visual_id,
                basePosition=[	-self.wall_thickness/2,
                                0,
                                self.wall_height/2])
            wall_left_visual_id = p.createVisualShape(
                p.GEOM_BOX,
                rgbaColor=self.left_wall_rgba,
                halfExtents=[	self.wall_thickness/2,
                                self.state_bound/2,
                                self.wall_height/2])
            self.wall_left_id = p.createMultiBody(	# positive in y
                baseMass=0,
                baseCollisionShapeIndex=wall_collision_id,
                baseVisualShapeIndex=wall_left_visual_id,
                basePosition=[	self.state_bound/2,
                                self.state_bound/2+self.wall_thickness/2,
                                self.wall_height/2],
                baseOrientation=p.getQuaternionFromEuler([0,0,np.pi/2]))
            wall_right_visual_id = p.createVisualShape(
                p.GEOM_BOX,
                rgbaColor=self.right_wall_rgba,
                halfExtents=[	self.wall_thickness/2,
                                self.state_bound/2,
                                self.wall_height/2])
            self.wall_right_id = p.createMultiBody(	# negative in y
                baseMass=0,
                baseCollisionShapeIndex=wall_collision_id,
                baseVisualShapeIndex=wall_right_visual_id,
                basePosition=[	self.state_bound/2,
                                -self.state_bound/2-self.wall_thickness/2,
                                self.wall_height/2],
                baseOrientation=p.getQuaternionFromEuler([0,0,np.pi/2]))
            wall_front_visual_id = p.createVisualShape(
                p.GEOM_BOX,
                rgbaColor=self.front_wall_rgba,
                halfExtents=[	self.wall_thickness/2,
                                self.state_bound/2,
                                self.wall_height/2])
            self.wall_front_id = p.createMultiBody(
                baseMass=0,
                baseCollisionShapeIndex=wall_collision_id,
                baseVisualShapeIndex=wall_front_visual_id,
                basePosition=[	self.state_bound+self.wall_thickness/2,
                                0,
                                self.wall_height/2])
            self.wall_top_id = p.createMultiBody(	# for blocking view - same as ground
                baseMass=0,
                baseCollisionShapeIndex=ground_collision_id,
                baseVisualShapeIndex=ground_visual_id,
                basePosition=[	self.state_bound/2,
                                0,
                                self.wall_height+self.wall_thickness/2])

            # Obstacle
            for obs_ind in range(self._num_obs):
                obs_collision_id = p.createCollisionShape(
                    p.GEOM_CYLINDER,
                    radius=self._obs_radius[obs_ind],
                    height=self.wall_height)
                obs_visual_id = p.createVisualShape(
                    p.GEOM_CYLINDER,
                    rgbaColor=self._obs_rgba[obs_ind],
                    radius=self._obs_radius[obs_ind],
                    length=self.wall_height)
                self.obs_id = p.createMultiBody(
                    baseMass=0,
                    baseCollisionShapeIndex=obs_collision_id,
                    baseVisualShapeIndex=obs_visual_id,
                    basePosition=np.append(self._obs_loc[obs_ind], self.wall_height/2))

            # Door - behind the virtual target
            door_visual_id = p.createVisualShape(
                p.GEOM_BOX,
                rgbaColor=self.goal_rgba,
                halfExtents=[	0.01,
                                self._goal_radius,
                                self.wall_height/2])
            self.door_id = p.createMultiBody(
                baseMass=0,
                baseCollisionShapeIndex=-1,
                baseVisualShapeIndex=door_visual_id,
                basePosition=[self.state_bound-0.01,
                            self._goal_loc[1],
                            self.wall_height/2])

            # Set up car if visualizing in GUI
            if self._renders:
                car_collision_id = p.createCollisionShape(
                    p.GEOM_BOX,
                    halfExtents=self.car_dim)
                car_visual_id = -1
                car_visual_id = p.createVisualShape(
                    p.GEOM_BOX,
                    halfExtents=self.car_dim,
                    rgbaColor=[0,0,1,1])
                self.car_id = p.createMultiBody(
                    baseMass=0, # no dynamics
                    baseCollisionShapeIndex=car_collision_id,
                    baseVisualShapeIndex=car_visual_id,
                    basePosition=np.append(self._state[:2], 0.03),
                    baseOrientation=p.getQuaternionFromEuler([0,0,0]))
            p.stepSimulation()
        else:
            if self._renders:
                self._p.resetBasePositionAndOrientation(self.car_id,
                    np.append(self._state[:2], 0.03),
                    self._p.getQuaternionFromEuler([0,0,self._state[2]]))
        return self._get_obs(self._state)


    def sample_state(self, sample_inside_obs=False, sample_inside_tar=True, theta=None):
        # random sample `theta`
        if theta is not None:
            theta_rnd = theta
        else:
            theta_rnd = 2.0 * np.pi * np.random.uniform()

        # random sample [`x`, `y`]
        flag = True
        low = self.low[:2]
        high = self.high[:2]
        while flag:
            rnd_state = np.random.uniform(low=low, high=high)
            l_x = self.target_margin(rnd_state)
            g_x = self.safety_margin(rnd_state)

            if (not sample_inside_obs) and (g_x > 0):
                flag = True
            elif (not sample_inside_tar) and (l_x <= 0):
                flag = True
            else:
                flag = False
        x_rnd, y_rnd = rnd_state

        return np.array([x_rnd, y_rnd, theta_rnd])


    def integrate_forward(self, state, w):
        """ Integrate the dynamics forward by one step.

        Args:
            state: x, y, theta.
            w: angular speed.

        Returns:
            State variables (x,y,theta) integrated one step forward in time.
        """

        x, y, theta = state
        x_new = x + self.v*np.cos(theta)*self.dt
        y_new = y + self.v*np.sin(theta)*self.dt
        theta_new = np.mod(theta + w*self.dt, 2*np.pi)
        state = np.array([x_new, y_new, theta_new])

        return state

    @abstractmethod
    def getTurningRate(self, action):
        raise NotImplementedError


    def step(self, action):
        # Determine turning rate
        w = self.getTurningRate(action)

        #= Dynamics
        self._state = self.integrate_forward(self._state, w)

        # Move car in simulation - not necessary if not visualizing in GUI -
        # since all we need from PyBullet is simulation of the camera and the
        # obstacle field
        if self._renders:
            x_new, y_new, theta_new = self._state
            self._p.resetBasePositionAndOrientation(self.car_id,
                                [x_new,y_new,0.03],
                                self._p.getQuaternionFromEuler([0,0,theta_new]))

        #= `l_x` and `g_x` signal
        l_x = self.target_margin(self._state)
        g_x, boundary_margin = self.safety_margin(self._state, return_boundary=True)
<<<<<<< HEAD
        #! Even though we have a buffer here, we still have observations that do not
        #! have the obstacle in the FoV. If possible, I want the done flag to be raised
        #! exactly when the agent hits the obstacle, so the shielding criteria and the
        #! backup policy are more easily evaluated.
        # fail = g_x >= -0.01 # prevent bad image at the boundary - small value to buffer
        fail = (g_x > 0)
=======
        fail = g_x >= -self._obs_buffer # prevent bad image at the boundary - small value to buffer
>>>>>>> fe180ca2
        success = l_x <= 0

        dist_to_goal_center = np.linalg.norm(self._state[:2] - self._goal_loc)
        min_dist_to_obs_boundary = np.min(np.linalg.norm(self._state[:2][np.newaxis] - self._obs_loc, axis=1)-self._obs_radius)
        #= Sparse `reward` - small penalty for wandering around
        if self.sparse_reward:
            reward = -0.01

            # Large reward for reaching target
            if dist_to_goal_center < self._goal_radius:
                reward = 10

            # Large penalty for reaching obstacle or boundary
            if min_dist_to_obs_boundary <= self._obs_buffer: # g_x >= -0.01
                reward = -5
            if boundary_margin > self._boundary_buffer:
                reward = -5

        else:
            #= Dense `reward`
            if dist_to_goal_center < self._goal_radius:
                reward = 10
            else:
                # reward = 5 - dist_to_goal_center*2
                reward = 5 - dist_to_goal_center
            if min_dist_to_obs_boundary <= self._obs_buffer:
                reward = -5
            # elif min_dist_to_obs_center < (self._obs_radius+self._obs_buffer):
            #     reward -= (1-dist_to_obs_boundary/self._obs_buffer)
            if boundary_margin > self._boundary_buffer:
                reward = -5

        #= `done` signal
        if self.doneType == 'end':
            done = not self.check_within_bounds(self._state)
        elif self.doneType == 'fail':
            done = fail
        elif self.doneType == 'TF':
            done = fail or success
        else:
            raise ValueError("invalid doneType")

        # TODO: Tuning
        if done and self.doneType == 'fail':
            g_x = 1

        return self._get_obs(self._state), reward, done, {'task': self._task,
            'state': self._state, 'g_x': g_x, 'l_x': l_x}


    def _get_obs(self, state):
        """
        _get_obs: get RGB or depth image given a state

        Args:
            state (np.ndarray): (x, y, yaw)

        Returns:
            np.ndarray: RGB or depth image, of the shape (C, H, W)
        """
        # State
        x, y, yaw = state
        rot_matrix = euler2rot([yaw,0,0])
        rot_matrix = np.array(rot_matrix).reshape(3, 3)

        # Initial vectors
        init_camera_vector = (1, 0, 0) # x-axis
        init_up_vector = (0, 0, 1) # z-axis

        # Rotated vectors
        camera_vector = rot_matrix.dot(init_camera_vector)
        up_vector = rot_matrix.dot(init_up_vector)
        cam_pos = np.array([x,y,self.camera_height])+rot_matrix.dot((-self.car_dim[0]/2,0,0))	# top and rear of car
        view_matrix = self._p.computeViewMatrix(cam_pos,
                                        cam_pos + 0.1 * camera_vector,
                                        up_vector)

        # Get Image
        far	= 1000.0
        near = 0.01
        aspect = 1.
        projection_matrix = self._p.computeProjectionMatrixFOV(
            fov=120.0, aspect=aspect, nearVal=near, farVal=far)
        _, _, rgbImg, depth, _ = self._p.getCameraImage(self.img_H, self.img_W,
            view_matrix, projection_matrix,
            flags=self._p.ER_NO_SEGMENTATION_MASK)
        depth = np.reshape(depth, (1, self.img_H, self.img_W))
        depth = far*near/(far - (far - near)*depth)
        if self.useRGB:
            rgb = rgba2rgb(rgbImg).transpose(2,0,1)/255  # CHW
            # return np.concatenate((rgb, depth))
            return rgb
        else:
            return depth


    def set_visual_initial_states(self, states):
        assert states.shape[1] == 2 or states.shape[1] == 3,\
            'The shape of states is not correct, the second dim should be 2 or 3.'
        self.visual_initial_states = states


    #== GETTER ==
    def report(self):
        print("Dynamic parameters:")
        # print("- cons: {:.1f}, tar: {:.1f}".format(
        #     self._obs_radius, self._goal_radius))
        print("- v: {:.1f}, w_max: {:.1f}, dt: {:.1f}".format(
            self.v, self.action_lim[0], self.dt))
        print("Observation shape:")
        print("({} x {} x {})".format(self.num_img_channel, self.img_W, self.img_H))


    def get_axes(self):
        """ Gets the bounds for the environment.

        Returns:
            List containing a list of bounds for each state coordinate and a
        """
        aspect_ratio = (self.bounds[0,1]-self.bounds[0,0])/(self.bounds[1,1]-self.bounds[1,0])
        axes = np.array([self.bounds[0,0], self.bounds[0,1], self.bounds[1,0], self.bounds[1,1]])
        return [axes, aspect_ratio]


    def get_warmup_examples(self, num_warmup_samples=100):
        heuristic_v = np.zeros((num_warmup_samples, 1))
        states = np.zeros(shape=(num_warmup_samples,) + self.observation_space.shape)

        for i in range(num_warmup_samples):
            _state = self.sample_state(self.sample_inside_obs,
                                            self.sample_inside_tar)
            l_x = self.target_margin(_state)
            g_x = self.safety_margin(_state)
            heuristic_v[i,:] = np.maximum(l_x, g_x)
            states[i] = self._get_obs(_state)

        return states, heuristic_v


    def get_value(self, q_func, theta, nx=101, ny=101):
        """
        get_value: get the state values given the Q-network. We fix the heading
            angle of the car to `theta`.

        Args:
            q_func (object): agent's Q-network.
            theta (float): the heading angle of the car.
            nx (int, optional): # points in x-axis. Defaults to 101.
            ny (int, optional): # points in y-axis. Defaults to 101.

        Returns:
            np.ndarray: values
        """
        v = np.zeros((nx, ny))
        it = np.nditer(v, flags=['multi_index'])
        xs = np.linspace(self.bounds[0,0], self.bounds[0,1], nx)
        ys = np.linspace(self.bounds[1,0], self.bounds[1,1], ny)
        while not it.finished:
            idx = it.multi_index
            x = xs[idx[0]]
            y = ys[idx[1]]

            # getCameraImage somehow hangs at the walls
            if (abs(x) == self.state_bound or abs(x) == 0) or abs(y) == self.state_bound/2:
                v[idx] = 0
            else:
                state = np.array([x, y, theta])
                obs = self._get_obs(state)
                # obsTensor = torch.FloatTensor(obs).to(device).unsqueeze(0)
                # v[idx] = q_func(obsTensor).min(dim=1)[0].cpu().detach().numpy()
                v[idx] = q_func(obs)
            it.iternext()
        return v, xs, ys


    def check_within_bounds(self, state):
        """
        check_within_bounds

        Args:
            state (np.ndarray): (x, y, yaw)

        Returns:
            bool: True if inside the environment.
        """
        for dim, bound in enumerate(self.bounds):
            flagLow = state[dim] < bound[0]
            flagHigh = state[dim] > bound[1]
            if flagLow or flagHigh:
                return False
        return True


    @staticmethod
    def _calculate_margin_rect(s, x_y_w_h, negativeInside=True):
        x, y, w, h = x_y_w_h
        delta_x = np.abs(s[0] - x)
        delta_y = np.abs(s[1] - y)
        margin = max(delta_y - h/2, delta_x - w/2)

        if negativeInside:
            return margin
        else:
            return - margin


    @staticmethod
    def _calculate_margin_circle(s, c_r, negativeInside=True):
        center, radius = c_r
        dist_to_center = np.linalg.norm(s[:2] - center)
        margin = dist_to_center - radius
        if negativeInside:
            return margin
        else:
            return - margin


    def target_margin(self, state):
        """ Computes the margin (e.g. distance) between state and target set.

        Args:
            state: consisting of [x, y, theta].

        Returns:
            l(state): target margin, negative value suggests inside of the target set.
        """
        s = state[:2]
        c_r = [self._goal_loc, self._goal_radius]
        target_margin = self._calculate_margin_circle(s, c_r, negativeInside=True)
        return target_margin


    def safety_margin(self, state, return_boundary=False):
        """ Computes the margin (e.g. distance) between state and failue set.

        Args:
            state: consisting of [x, y, theta].

        Returns:
            g(state): safety margin, positive value suggests inside of the failure set.
        """
        s = state[:2]

        x, y = (self.low + self.high)[:2] / 2.0
        w, h = (self.high - self.low)[:2]
        x_y_w_h = [x, y, w, h]
        boundary_margin = self._calculate_margin_rect(s, x_y_w_h, negativeInside=True)
        g_xList = [boundary_margin]

        for obs_loc, obs_radius in zip(self._obs_loc, self._obs_radius):
            g_xList += [self._calculate_margin_circle(s, [obs_loc, obs_radius], negativeInside=False)]
        safety_margin = np.max(np.array(g_xList))
        if return_boundary:
            return safety_margin, boundary_margin
        else:
            return safety_margin

    #== Trajectories Rollout ==
    def simulate_one_trajectory(self, policy, T=250, endType='TF',
            state=None, theta=np.pi/2, sample_inside_obs=True, sample_inside_tar=True,
            latent_prior=None):
        """
        simulate_one_trajectory: simulate the trajectory given the state or
            randomly initialized.

        Args:
            policy (func): agent's policy.
            T (int, optional): the maximum length of the trajectory. Defaults to 250.
            endType (str, optional): when to end the rollout. Defaults to 'TF'.
            state (np.ndarray, optional): if provided, set the initial state to
                its value. Defaults to None.
            theta (float, optional): if provided, set the theta to its value.
                Defaults to np.pi/2.
            sample_inside_obs (bool, optional): sampling initial states inside
                of the obstacles or not. Defaults to True.
            sample_inside_tar (bool, optional): sampling initial states inside
                of the targets or not. Defaults to True.

        Returns:
            np.ndarray: states of the trajectory, of the shape (length, 3).
            int: result.
            float: the minimum reach-avoid value of the trajectory.
            dictionary: extra information, (v_x, g_x, l_x, obs) along the trajectory.
        """
        # reset
        if state is None:
            _state = self.sample_state(sample_inside_obs, sample_inside_tar, theta=theta)
        else:
            _state = state
        result = 0 # not finished
        traj = []
        observations = []
        valueList = []
        gxList = []
        lxList = []

        # Sample latent for trajectory
        z = None
        if latent_prior is not None:
            z = latent_prior.sample().view(1,-1)

        for t in range(T):
            #= get obs, g, l
            obs = self._get_obs(_state)
            traj.append(_state)
            observations.append(obs)
            g_x = self.safety_margin(_state)
            l_x = self.target_margin(_state)

            #= add rollout record
            if t == 0:
                maxG = g_x
                current = max(l_x, maxG)
                minV = current
            else:
                maxG = max(maxG, g_x)
                current = max(l_x, maxG)
                minV = min(current, minV)

            valueList.append(minV)
            gxList.append(g_x)
            lxList.append(l_x)

            #= check the termination criterion
            if endType == 'end':
                done = not self.check_within_bounds(_state)
                if done:
                    result = -1
            elif endType == 'TF':
                if g_x > 0:
                    result = -1 # failed
                    break
                elif l_x <= 0:
                    result = 1  # succeeded
                    break
            elif endType == 'fail':
                if g_x > 0:
                    result = -1 # failed
                    break

            #= simulate
            action = policy(obs, z)
            w = self.getTurningRate(action)
            _state = self.integrate_forward(_state, w)

        traj = np.array(traj)
        observations = np.array(observations)
        info = {'valueList':valueList, 'gxList':gxList, 'lxList':lxList,
                'observations':observations}
        return traj, result, minV, info


    def simulate_trajectories(self, policy, num_rnd_traj=None, T=250, endType='TF',
        states=None, theta=np.pi/2, sample_inside_obs=True, sample_inside_tar=True, latent_prior=None):
        """
        simulate_trajectories: simulate the trajectories. If the states are not
            provided, we pick the initial states from the discretized state space.

        Args:
            policy (func): agent's policy.
            num_rnd_traj ([type], optional): [description]. Defaults to None.
            T (int, optional): the maximum length of the trajectory. Defaults to 250.
            endType (str, optional): when to end the rollout. Defaults to 'TF'.
            states (np.ndarray, optional): if provided, set the initial states to
                its value. Defaults to None.
            theta (float, optional): if provided, set the theta to its value.
                Defaults to np.pi/2.
            sample_inside_obs (bool, optional): sampling initial states inside
                of the obstacles or not. Defaults to True.
            sample_inside_tar (bool, optional): sampling initial states inside
                of the targets or not. Defaults to True.

        Returns:
            list of np.ndarray: each element is a tuple consisting of x and y
                positions along the trajectory.
            np.ndarray: the binary reach-avoid outcomes.
            np.ndarray: the minimum reach-avoid values of the trajectories.
        """
        assert ((num_rnd_traj is None and states is not None) or
                (num_rnd_traj is not None and states is None) or
                (len(states) == num_rnd_traj))
        trajectories = []

        if states is None:
            results = np.empty(shape=(num_rnd_traj,), dtype=int)
            minVs = np.empty(shape=(num_rnd_traj,), dtype=float)
            for idx in range(num_rnd_traj):
                traj, result, minV, _ = self.simulate_one_trajectory(
                    policy, T=T, endType=endType, theta=theta,
                    sample_inside_obs=sample_inside_obs,
                    sample_inside_tar=sample_inside_tar,
                    latent_prior=latent_prior)
                trajectories.append(traj)
                results[idx] = result
                minVs[idx] = minV
        else:
            results = np.empty(shape=(len(states),), dtype=int)
            minVs = np.empty(shape=(len(states),), dtype=float)
            for idx, state in enumerate(states):
                traj, result, minV, _ = self.simulate_one_trajectory(
                    policy, T=T, state=state, endType=endType,
                    latent_prior=latent_prior)
                trajectories.append(traj)
                results[idx] = result
                minVs[idx] = minV

        return trajectories, results, minVs


    #== Plotting ==
    def visualize(  self, q_func, policy, rndTraj=False, num_rnd_traj=10,
                    vmin=-1, vmax=1, nx=51, ny=51, cmap='seismic',
                    labels=None, boolPlot=False, plotV=True, normalize_v=False,
                    latent_prior=None):
        """
        visualize

        Args:
            q_func (object): agent's Q-network.
            policy (func): agent's policy.
            rndTraj (bool, optional): random initialization or not. Defaults to False.
            num_rnd_traj (int, optional): number of states. Defaults to None.
            vmin (int, optional): vmin in colormap. Defaults to -1.
            vmax (int, optional): vmax in colormap. Defaults to 1.
            nx (int, optional): # points in x-axis. Defaults to 101.
            ny (int, optional): # points in y-axis. Defaults to 101.
            cmap (str, optional): color map. Defaults to 'seismic'.
            labels (list, optional): x- and y- labels. Defaults to None.
            boolPlot (bool, optional): plot the binary values. Defaults to False.
        """
        thetaList = [np.pi, np.pi/2, 0]
        fig = plt.figure(figsize=(12, 4))
        ax1 = fig.add_subplot(131)
        ax2 = fig.add_subplot(132)
        ax3 = fig.add_subplot(133)
        axList = [ax1, ax2, ax3]

        for i, (ax, theta) in enumerate(zip(axList, thetaList)):
            if i == len(thetaList)-1:
                cbarPlot=True
            else:
                cbarPlot=False

            #== Plot failure / target set ==
            self.plot_target_failure_set(ax)

            #== Plot V ==
            if plotV:
                self.plot_v_values(q_func, fig, ax, theta=theta,
                                    boolPlot=boolPlot, cbarPlot=cbarPlot,
                                    vmin=vmin, vmax=vmax, nx=nx, ny=ny, cmap=cmap,
                                    normalize_v=normalize_v)

            #== Plot Trajectories ==
            visual_initial_states = np.tile(self.visual_initial_states, (self.num_traj_per_visual_initial_states, 1))
            thetas = theta*np.ones(shape=(visual_initial_states.shape[0], 1))
            states = np.concatenate((visual_initial_states, thetas), axis=1)
            if rndTraj:
                self.plot_trajectories(policy, ax, num_rnd_traj=num_rnd_traj,
                    theta=theta, endType='TF', latent_prior=latent_prior)
            else:
                self.plot_trajectories(policy, ax, states=states, endType='TF', latent_prior=latent_prior)

            #== Formatting ==
            self.plot_formatting(ax, labels=labels)
            fig.tight_layout()

            ax.set_xlabel(r'$\theta={:.0f}^\circ$'.format(theta*180/np.pi), fontsize=28)
        return fig


    def plot_v_values(self, q_func, fig, ax, theta=np.pi/2,
            boolPlot=False, cbarPlot=True, vmin=-1, vmax=1, nx=101, ny=101,
            cmap='seismic', normalize_v=False, actor=None):
        """
        plot_v_values

        Args:
            q_func (object): agent's Q-network.
            fig (matplotlib.figure)
            ax (matplotlib.axes.Axes)
            theta (float, optional): if provided, fix the car's heading angle to
                its value. Defaults to np.pi/2.
            boolPlot (bool, optional): plot the values in binary form.
                Defaults to False.
            cbarPlot (bool, optional): plot the color bar or not. Defaults to True.
            vmin (int, optional): vmin in colormap. Defaults to -1.
            vmax (int, optional): vmax in colormap. Defaults to 1.
            nx (int, optional): # points in x-axis. Defaults to 101.
            ny (int, optional): # points in y-axis. Defaults to 101.
            cmap (str, optional): color map. Defaults to 'seismic'.
        """
        axStyle = self.get_axes()

        #== Plot V ==
        if theta == None:
            theta = 2.0 * np.random.uniform() * np.pi
        v, xs, ys = self.get_value(q_func, theta, nx, ny)

        if boolPlot:
            im = ax.imshow(v.T>0., interpolation='none', extent=axStyle[0],
                origin="lower", cmap=cmap, zorder=-1)
        else:
            if normalize_v:
                v = (v-np.min(v))/(np.max(v)-np.min(v))
                v = vmin + v*(vmax-vmin)
            im = ax.imshow(v.T, interpolation='none', extent=axStyle[0], origin="lower",
                    cmap=cmap, vmin=vmin, vmax=vmax, zorder=-1)
            CS = ax.contour(xs, ys, v.T, levels=[0], colors='g', linewidths=2,
                            linestyles='dashed')
            if cbarPlot:
                if normalize_v: # use true range in colorbar
                    vmin = np.min(v)
                    vmax = np.max(v)
                cbar = fig.colorbar(im, ax=ax, pad=0.01, fraction=0.05, shrink=.95, ticks=[vmin, 0, vmax])
                cbar.ax.set_yticklabels(labels=[vmin, 0, vmax], fontsize=16)


    def plot_trajectories(self, policy, ax, num_rnd_traj=None, T=250, endType='TF',
            states=None, theta=np.pi/2, sample_inside_obs=True, sample_inside_tar=True,
            c='k', lw=2, zorder=2, latent_prior=None):
        """
        plot_trajectories: plot trajectories given the agent's Q-network.

        Args:
            policy (func): agent's policy.
            ax (matplotlib.axes.Axes).
            num_rnd_traj (int, optional): Defaults to None.
            T (int, optional): the maximum length of the trajectory. Defaults to 250.
            endType (str, optional): when to end the rollout. Defaults to 'TF'.
            states (np.ndarray, optional): if provided, set the initial states to
                its value. Defaults to None.
            theta (float, optional): if provided, set the theta to its value.
                Defaults to np.pi/2.
            sample_inside_obs (bool, optional): sampling initial states inside
                of the obstacles or not. Defaults to True.
            sample_inside_tar (bool, optional): sampling initial states inside
                of the targets or not. Defaults to True.
            c (str, optional): color. Defaults to 'k'.
            lw (float, optional): linewidth. Defaults to 1.5.
            zorder (int, optional): graph layers order. Defaults to 2.

        Returns:
            np.ndarray: the binary reach-avoid outcomes.
            np.ndarray: the minimum reach-avoid values of the trajectories.
        """
        assert ((num_rnd_traj is None and states is not None) or
                (num_rnd_traj is not None and states is None) or
                (len(states) == num_rnd_traj))

        trajectories, results, minVs = self.simulate_trajectories(
            policy, num_rnd_traj=num_rnd_traj, T=T, endType=endType,
            states=states, theta=theta, sample_inside_obs=sample_inside_obs,
            sample_inside_tar=sample_inside_tar, latent_prior=latent_prior)

        if ax == None:
            ax = plt.gca()
        for traj in trajectories:
            traj_x = traj[:,0]
            traj_y = traj[:,1]
            ax.scatter(traj_x[0], traj_y[0], s=48, c=c, zorder=zorder)
            ax.plot(traj_x, traj_y, color=c,  linewidth=lw, zorder=zorder)

        return results, minVs


    def plot_target_failure_set(self, ax, c_c='m', c_t='y', lw=3, zorder=0):
        """
        plot_target_failure_set

        Args:
            ax (matplotlib.axes.Axes).
            c_c (str, optional): the color of constraint set boundary. Defaults to 'm'.
            c_t (str, optional): the color of target set boundary. Defaults to 'y'.
            lw (int, optional): the linewidth of the boundaries. Defaults to 3.
            zorder (int, optional): the graph oder of the boundaries. Defaults to 0.
        """
        for obs_loc, obs_radius in zip(self._obs_loc, self._obs_radius):
            plot_circle(obs_loc, obs_radius, ax,
                c=c_c, lw=lw, zorder=zorder)
        plot_circle(self._goal_loc, self._goal_radius, ax, c=c_t,
            lw=lw, zorder=zorder)


    def plot_formatting(self, ax, labels=None, fsz=20):
        """
        plot_formatting

        Args:
            ax (matplotlib.axes.Axes).
            labels (list, optional): x- and y- labels. Defaults to None.
            fsz (int, optional): font size. Defaults to 20.
        """
        axStyle = self.get_axes()
        # ax.plot([0., 0.], [axStyle[0][2], axStyle[0][3]], c='k')
        # ax.plot([axStyle[0][0], axStyle[0][1]], [0., 0.], c='k')
        #== Formatting ==
        ax.axis(axStyle[0])
        ax.set_aspect(axStyle[1])  # makes equal aspect ratio
        ax.grid(False)
        if labels is not None:
            ax.set_xlabel(labels[0], fontsize=fsz)
            ax.set_ylabel(labels[1], fontsize=fsz)

        ax.tick_params( axis='both', which='both',  # both x and y axes, both major and minor ticks are affected
                        bottom=False, top=False,    # ticks along the top and bottom edges are off
                        left=False, right=False)    # ticks along the left and right edges are off
        ax.xaxis.set_major_locator(LinearLocator(5))
        ax.xaxis.set_major_formatter('{x:.1f}')
        ax.yaxis.set_major_locator(LinearLocator(5))
        ax.yaxis.set_major_formatter('{x:.1f}')<|MERGE_RESOLUTION|>--- conflicted
+++ resolved
@@ -175,13 +175,9 @@
 
 
     def reset(self, random_init=True, state_init=None):
-<<<<<<< HEAD
         if self.fixed_init:
             self._state = self.car_init_state
         elif random_init:
-=======
-        if random_init:
->>>>>>> fe180ca2
             self._state = self.sample_state(self.sample_inside_obs,
                                             self.sample_inside_tar)
         elif state_init is not None:
@@ -418,16 +414,7 @@
         #= `l_x` and `g_x` signal
         l_x = self.target_margin(self._state)
         g_x, boundary_margin = self.safety_margin(self._state, return_boundary=True)
-<<<<<<< HEAD
-        #! Even though we have a buffer here, we still have observations that do not
-        #! have the obstacle in the FoV. If possible, I want the done flag to be raised
-        #! exactly when the agent hits the obstacle, so the shielding criteria and the
-        #! backup policy are more easily evaluated.
-        # fail = g_x >= -0.01 # prevent bad image at the boundary - small value to buffer
-        fail = (g_x > 0)
-=======
-        fail = g_x >= -self._obs_buffer # prevent bad image at the boundary - small value to buffer
->>>>>>> fe180ca2
+        fail = (g_x > -self._obs_buffer) # prevent bad image at the boundary - small value to buffer
         success = l_x <= 0
 
         dist_to_goal_center = np.linalg.norm(self._state[:2] - self._goal_loc)
