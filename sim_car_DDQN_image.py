--- conflicted
+++ resolved
@@ -241,15 +241,8 @@
 #     if key[:1] != '_': print(key, value)
 
 dimList = CONFIG.ARCHITECTURE + [actionNum]
-<<<<<<< HEAD
-# kernel_sz = [5, 5]
-kernel_sz = [5, 5, 3]
-# n_channel = [3, 6, 16]
-n_channel = [3, 16, 32, 64]
-=======
 kernel_sz = args.kernel_sz
 n_channel = [env.observation_space.shape[0]] + args.n_channel
->>>>>>> 92bcf261
 agent = DDQN_image(CONFIG, actionSet, dimList, img_sz, kernel_sz, n_channel,
             terminalType=args.terminalType)
 pytorch_total_params = sum(
